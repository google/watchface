/*
 * Copyright 2023 Google LLC
 *
 * Licensed under the Apache License, Version 2.0 (the "License");
 * you may not use this file except in compliance with the License.
 * You may obtain a copy of the License at
 *
 *     http://www.apache.org/licenses/LICENSE-2.0
 *
 * Unless required by applicable law or agreed to in writing, software
 * distributed under the License is distributed on an "AS IS" BASIS,
 * WITHOUT WARRANTIES OR CONDITIONS OF ANY KIND, either express or implied.
 * See the License for the specific language governing permissions and
 * limitations under the License.
 */
plugins {
    id 'java'
    id 'org.jetbrains.kotlin.jvm' version "2.0.21"
}

dependencies {
    implementation 'com.twelvemonkeys.imageio:imageio-webp:3.9.4'
    implementation 'com.twelvemonkeys.imageio:imageio-core:3.9.4'
    implementation 'com.google.code.gson:gson:2.11.0'
    implementation 'com.google.guava:guava:33.3.1-jre'
    implementation 'com.google.mug:mug-guava:6.6'
    implementation 'commons-cli:commons-cli:1.5.0'
    implementation 'com.android.tools.apkparser:binary-resources:31.7.3'
    implementation 'com.android.tools.apkparser:apkanalyzer:31.7.3'
    implementation("com.android.tools.build:bundletool:1.17.2")
    implementation("com.android.tools.build:aapt2-proto:8.7.3-12006047")
    implementation("com.google.protobuf:protobuf-java:3.25.5")
    implementation project(':validator')


    testImplementation 'junit:junit:4.13.2'
    testImplementation 'com.google.truth:truth:1.4.4'
    testImplementation 'com.google.jimfs:jimfs:1.3.0'
}

compileJava {
<<<<<<< HEAD
    sourceCompatibility = '11'
    targetCompatibility = '11'
}

compileKotlin {
    kotlinOptions.jvmTarget = "11"
}

compileTestKotlin {
    kotlinOptions.jvmTarget = "11"
=======
    sourceCompatibility = '17'
    targetCompatibility = '17'
}

compileKotlin {
    kotlinOptions.jvmTarget = "17"
>>>>>>> 28877b22
}

configurations {
    executableJar {
        canBeConsumed = true
        canBeResolved = false
        attributes {
            attribute(LibraryElements.LIBRARY_ELEMENTS_ATTRIBUTE, objects.named(LibraryElements, 'executableJar'))
        }
    }
}

jar {
    duplicatesStrategy(DuplicatesStrategy.EXCLUDE)

    manifest {
        attributes "Main-Class": "com.google.wear.watchface.dfx.memory.ResourceMemoryEvaluator"
        // Use `gradle :memory-footprint:jar -Dmemory-footprint.git_hash=$(git rev-parse --short HEAD)` to store
        // the current build's hash in the manifest file.
        if (System.getProperty("memory-footprint.git_hash")) {
            attributes "Git-Hash": System.getProperty("memory-footprint.git_hash")
        }
        if (System.getProperty("memory-footprint.version")) {
            attributes "Version": System.getProperty("memory-footprint.version")
        }
    }

    from {
        configurations.runtimeClasspath.collect {
            it.isDirectory() ? it : zipTree(it)
        }
    }
}

artifacts {
    executableJar(jar)
}

afterEvaluate {
    tasks.named("jar") {
        dependsOn(":validator:jar")
    }
}

java {
<<<<<<< HEAD
    sourceCompatibility = JavaVersion.VERSION_11
    targetCompatibility = JavaVersion.VERSION_11
=======
    sourceCompatibility = JavaVersion.VERSION_17
    targetCompatibility = JavaVersion.VERSION_17
>>>>>>> 28877b22
}

test {
    testLogging {
        outputs.upToDateWhen { false }
        events "passed", "skipped", "failed"
        showStandardStreams = true
        exceptionFormat = "full"
    }

    // build the artifacts needed for the ResourceMemoryEvaluatorTest.GoldenTest
    dependsOn(
            "test-samples:sample-wf:bundleRelease",
            "test-samples:sample-wf:assembleRelease",
            "test-samples:sample-wf:unpackBundle",
            "test-samples:sample-wf:zipApk"
    )
}<|MERGE_RESOLUTION|>--- conflicted
+++ resolved
@@ -39,25 +39,16 @@
 }
 
 compileJava {
-<<<<<<< HEAD
-    sourceCompatibility = '11'
-    targetCompatibility = '11'
-}
-
-compileKotlin {
-    kotlinOptions.jvmTarget = "11"
-}
-
-compileTestKotlin {
-    kotlinOptions.jvmTarget = "11"
-=======
     sourceCompatibility = '17'
     targetCompatibility = '17'
 }
 
 compileKotlin {
     kotlinOptions.jvmTarget = "17"
->>>>>>> 28877b22
+}
+
+compileTestKotlin {
+    kotlinOptions.jvmTarget = "17"
 }
 
 configurations {
@@ -103,13 +94,8 @@
 }
 
 java {
-<<<<<<< HEAD
-    sourceCompatibility = JavaVersion.VERSION_11
-    targetCompatibility = JavaVersion.VERSION_11
-=======
     sourceCompatibility = JavaVersion.VERSION_17
     targetCompatibility = JavaVersion.VERSION_17
->>>>>>> 28877b22
 }
 
 test {
